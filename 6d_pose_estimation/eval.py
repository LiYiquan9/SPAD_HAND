"""
Evaluate a 6D pose estimation model (works on real or simulated data).
"""

import argparse
import copy
import datetime
import json
import os
import sys
from typing import List, Tuple

import matplotlib.pyplot as plt
import open3d as o3d
import yaml
from data_loader import PoseEstimation6DDataset
from model import PoseEstimation6DModel
from PIL import Image
from scipy.spatial.transform import Rotation as R
from tqdm import tqdm
from util import (convert_json_to_meshhist_pose_format, create_plane_mesh,
                  homog_inv, vis_hists)

sys.path.append(os.path.abspath(os.path.join(os.path.dirname(__file__), "..")))

import time
from random import gauss

import numpy as np
import torch
import trimesh
from scipy.spatial import cKDTree
from torch.utils.data import DataLoader

from hand_pose_estimation.utils.utils import (matrix_to_rotation_6d,
                                              rotation_6d_to_matrix)
from spad_mesh.sim.model import MeshHist

device = torch.device("cuda" if torch.cuda.is_available() else "cpu")

start_time = datetime.datetime.now()


def self_norm(hists):
    per_hist_mean = hists.mean(dim=-1, keepdim=True)
    per_hist_std = hists.std(dim=-1, keepdim=True)
    return (hists - per_hist_mean) / (per_hist_std + 3e-9)


def test(
    dset_path: str,
    dset_type: str,
    output_dir: str,
    batch_size: int,
    training_path: str,
    opt_params: dict,
    noise_level: float = 0.00,
    rot_type: str = "6d",
    obj_path: str = "",
    num_samples_to_vis: int = 10,
    test_on_split: bool = "test",
    sensor_plane_path: str = "",
    subsample_n_test_samples: int = 0,
    include_hist_idxs: list | str = "all",
    symmetric_object: bool = False,
    do_optimize: bool = True,
) -> None:
    """
    Test a 6D pose estimation model (works on real or simulated data)

    Args:
        dset_path (str): Path to the dataset
        dset_type (str): Type of dataset, must be 'sim' or 'real'
        output_dir (str): Directory to save model checkpoints and logs
        batch_size (int): Batch size
        training_path (str): Path to the directory containing the trained model
        opt_params (dict): Dictionary of hyperparameters for the optimization (render and compare)
        noise_level (float): Noise level to add to the input data
        rot_type (str): Type of rotation representation to use
        obj_path (str): Path to the object mesh file
        test_on_split (str): If 'test', only test on the test split of the dataset. If 'train',
            test only on the train split. If 'all', test on the entire dataset.
        sensor_plane_path (str): Path to the sensor plane mesh file
        subsample_n_test_samples (int): If > 0, only use this many test samples, the rest will be
            discarded. Useful for faster eval.
        include_hist_idxs (list, optional): If a list, only include the histograms at these indices.
        symmetric_object (bool): If True, the object is symmetric. Changes what metrics are used
            for eval.
        do_optimize (bool): If True, optimize the model output using MeshHist and report those
            results as well

    Returns:
        None
    """

    if dset_type == "sim":
        full_dset_path = os.path.join(dset_path, "simulated_data.npz")
    else:
        full_dset_path = dset_path

    # load obj points
    obj_mesh = trimesh.load(obj_path)
    obj_points = obj_mesh.sample(1000)
    obj_points = torch.tensor(obj_points, dtype=torch.float32).to(device)

    # load dataset
    test_dataset = PoseEstimation6DDataset(
        full_dset_path,
        dset_type=dset_type,
        split=test_on_split,
        subsample_n_test_samples=subsample_n_test_samples,
        include_hist_idxs=include_hist_idxs,
    )
    test_loader = DataLoader(test_dataset, batch_size=batch_size, shuffle=False)

    # calculate the average of the test dataset labels - these will be used as a baseline for
    # comparison (test_set_avg inference mode)
    test_labels = []
    for loaded_data in test_dataset:
        if dset_type == "sim":
<<<<<<< HEAD
            _, label, albedos = loaded_data
        elif dset_type == "real":
            _, label, albedos,albedos_bg, _ = loaded_data
=======
            _, label, _ = loaded_data
        elif dset_type == "real":
            _, label, _, _ = loaded_data
>>>>>>> c2b63ede
        label_ortho6d = matrix_to_rotation_6d(torch.from_numpy(label[:3, :3])[None, :])[0]
        label_translation = label[:3, 3]
        flat_label = np.concatenate([label_ortho6d, label_translation])
        test_labels.append(torch.from_numpy(flat_label))
    test_labels = torch.stack(test_labels).to(device)
    test_labels_avg = torch.mean(test_labels, dim=0)

    print(f"Testing dataset has {len(test_dataset)} samples")

    if do_optimize:
        inference_modes = ["supervised_model", "supervised_and_optimize", "test_set_avg"]
    else:
        inference_modes = ["supervised_model", "test_set_avg"]
    all_results = {inference_type: [] for inference_type in inference_modes}

    # load model
    model = PoseEstimation6DModel(device=device, num_cameras=test_dataset.histograms.shape[1]).to(
        device
    )
    model.load_state_dict(torch.load(training_path, weights_only=False))

    # evaluate model
    model.eval()

    for inference_mode in inference_modes:
        for batch_idx, loaded_data in tqdm(
            enumerate(test_loader),
            total=len(test_loader),
            desc=f"Running test data through model ({inference_mode})",
        ):
            if dset_type == "sim":
<<<<<<< HEAD
                raw_input_hists, labels, albedos = loaded_data
            elif dset_type == "real":
                raw_input_hists, labels, albedos, albedos_bg, filenames = loaded_data
=======
                raw_input_hists, labels, object_albedos = loaded_data
            elif dset_type == "real":
                raw_input_hists, labels, object_albedos, filenames = loaded_data
>>>>>>> c2b63ede

            raw_input_hists = raw_input_hists.float().to(device)
            self_norm_hists = self_norm(raw_input_hists)
            norm_input_hists = self_norm_hists
            labels = labels.float().to(device)

            if inference_mode == "supervised_model":
                outputs, a_logists, b_logists = model(norm_input_hists)
            elif inference_mode == "test_set_avg":
                outputs = test_labels_avg.repeat(norm_input_hists.shape[0], 1).to(device).float()
            elif inference_mode == "supervised_and_optimize":

                assert batch_size == 1, "batch size must be 1 for supervised_and_optimize"
                assert (
                    sensor_plane_path != ""
                ), "sensor_plane_path must be provided for supervised_and_optimize"

<<<<<<< HEAD
                outputs_before_opt, a_logists, b_logists = model(norm_input_hists)
                outputs = optimize(
                    outputs_before_opt,
                    raw_input_hists,
                    sensor_plane_path,
                    obj_path,
                    include_hist_idxs,
                )
=======
                outputs_before_opt = model(norm_input_hists)

                # run optimization on the outputs - depending on opt_params["method"], multiple
                # optimizations may be run and the best chosen.
                all_outputs = []
                losses = []
                for _ in range(opt_params["num_runs"]):
                    if opt_params["method"] not in ["random_lr", "random_start", "fixed"]:
                        raise Exception(f"invalid optimization method name ({opt_params['method']})")

                    tweaked_opt_params = opt_params
                    tweaked_outputs_before_opt = outputs_before_opt

                    if "random_lr" in opt_params["method"]:
                        tweaked_opt_params = {
                            "translation_lr": opt_params["translation_lr"]
                            * np.random.uniform(0.5, 1.5),
                            "rotation_lr": opt_params["rotation_lr"] * np.random.uniform(0.5, 1.5),
                            "albedo_obj_lr": opt_params["albedo_obj_lr"]
                            * np.random.uniform(0.5, 1.5),
                            "opt_steps": opt_params["opt_steps"],
                            "use_lowest": opt_params["use_lowest"],
                        }
                    if "random_start" in opt_params["method"]:
                        tweaked_outputs_before_opt = perturb_outputs(
                            outputs_before_opt, rotation_range=np.deg2rad(10), translation_range=0.1
                        )

                    outputs, loss = optimize(
                        tweaked_outputs_before_opt,
                        raw_input_hists,
                        tweaked_opt_params,
                        sensor_plane_path,
                        obj_path,
                        include_hist_idxs,
                    )

                    all_outputs.append(outputs)
                    losses.append(loss)

                best_idx = np.argmin(losses)
                outputs = all_outputs[best_idx]
>>>>>>> c2b63ede

            if rot_type == "6d":
                gt_rot_6d = matrix_to_rotation_6d(labels[:, :3, :3])
                gt_translation = labels[:, :3, 3].reshape(labels.size(0), 3)

                pred_rot_6d = outputs[:, :6]
                pred_translation = outputs[:, 6:9]

                gt_rot_matrix = labels[:, :3, :3]
                pred_rot_matrix = rotation_6d_to_matrix(outputs[:, :6])

                gt_obj_pcd = torch.matmul(obj_points, gt_rot_matrix.transpose(1, 2))
                pred_obj_pcd = torch.matmul(obj_points, pred_rot_matrix.transpose(1, 2))
<<<<<<< HEAD
                
                gt_obj_pcd = gt_obj_pcd + gt_translation.unsqueeze(1)
                pred_obj_pcd = pred_obj_pcd + pred_translation.unsqueeze(1)
                
=======

                gt_obj_pcd = gt_obj_pcd + gt_translation.unsqueeze(1)
                pred_obj_pcd = pred_obj_pcd + pred_translation.unsqueeze(1)
>>>>>>> c2b63ede
            else:
                raise Exception("support only 6d rotation type")

            for sample_idx in range(pred_rot_6d.shape[0]):
                results = {
                    "pred_rot_6d": pred_rot_6d[sample_idx].tolist(),
                    "gt_rot_6d": gt_rot_6d[sample_idx].tolist(),
                    "pred_translation": pred_translation[sample_idx].tolist(),
                    "gt_translation": gt_translation[sample_idx].tolist(),
                    "filename": filenames[sample_idx] if dset_type == "real" else "",
                    "batch": batch_idx,
                    "dataset": "test",
                    "dataset_type": dset_type,
                    # "hists": raw_input_hists[sample_idx].tolist(),
                }

                pred_metrics = get_pred_metrics(
                    pred_rot_6d[sample_idx],
                    gt_rot_6d[sample_idx],
                    pred_translation[sample_idx],
                    gt_translation[sample_idx],
                    gt_obj_pcd[sample_idx],
                    pred_obj_pcd[sample_idx],
                )

                results.update(pred_metrics)  # add metrics to data

                all_results[inference_mode].append(results)

    # calculate average of metrics and save to file
    summary_metrics = {}
    for inference_mode in inference_modes:
        summary_metrics[inference_mode] = {}
        for metric in pred_metrics.keys():
            summary_metrics[inference_mode][metric] = {}
            all_datapoints = [data[metric] for data in all_results[inference_mode]]
            summary_metrics[inference_mode][metric]["mean"] = np.mean(all_datapoints)
            summary_metrics[inference_mode][metric]["90_pct"] = np.percentile(all_datapoints, 90)
        summary_metrics[inference_mode]["AUC-ADD"], summary_metrics[inference_mode]["AUC-ADD-S"] = (
            compute_auc_add(all_results[inference_mode])
        )

    # if the object is symmetric, some of the metrics are not valid - remove them to avoid confusion
    if symmetric_object:
        for inference_mode in inference_modes:
            del summary_metrics[inference_mode]["ADD"]
            del summary_metrics[inference_mode]["rotation_error"]

    with open(f"{output_dir}/summary_metrics.json", "w") as f:
        json.dump(summary_metrics, f, indent=4)

    # save model output data
    print("Saving model predictions to json...")
    with open(f"{output_dir}/model_predictions.json", "w") as f:
        json.dump(all_results, f, indent=4)

    # generate plots and visualizations for results
    plot_metrics(
        all_results,
        os.path.join(output_dir, "plots"),
        pred_metrics.keys(),
        symmetric_object=symmetric_object,
    )
    visualize_results(
        all_results,
        os.path.join(output_dir, "visualizations"),
        obj_path,
        dset_path,
        dset_type,
        num_samples_to_vis,
    )

def perturb_outputs(outputs, rotation_range, translation_range):
    """
    Randomly perturb NN outputs - to be used before feeding into optimization.

    Args:
        outputs (torch.Tensor): Outputs from the neural network
        rotation_range (float): Maximum rotation in radians to perturb the rotation by
        translation_range (float): Maximum translation in meters to perturb the translation by

    Returns:
        torch.Tensor: Perturbed outputs
    """
    pred_rot_6d = outputs[:, :6]
    pred_translation = outputs[:, 6:9]

    # perturb rotation by choosing a random axis and angle in the rotation_range to apply to the 
    # rotation matrix
    pred_rot_matrix = rotation_6d_to_matrix(pred_rot_6d)
    axis = make_rand_vector(3)
    angle = np.random.uniform(-rotation_range, rotation_range)
    perturbation_rot_matrix = R.from_rotvec(axis * angle).as_matrix()
    perturbed_rot_matrix = pred_rot_matrix @ torch.from_numpy(perturbation_rot_matrix).float().to(device)
    perturbed_rot_6d = matrix_to_rotation_6d(perturbed_rot_matrix)

    # perturb translation by adding a random vector in the translation_range
    perturbation_translation = torch.tensor(
        [np.random.uniform(-translation_range, translation_range) for _ in range(3)]
    ).to(outputs.device)
    perturbed_translation = pred_translation + perturbation_translation

    return torch.cat([perturbed_rot_6d, perturbed_translation], dim=-1)
    

def make_rand_vector(dims):
    """
    Create a random dims-dimensional unit vector
    """
    vec = [gauss(0, 1) for i in range(dims)]
    mag = sum(x**2 for x in vec) ** .5
    return np.array([x/mag for x in vec])


def optimize(
    outputs_supervised: torch.Tensor,
    raw_input_hists: torch.Tensor,
    opt_params: dict,
    sensor_plane_path: str = None,
    obj_path: str = None,
    include_hist_idxs: list | str = "all",
):

    # load plane and object meshes
    plane_mesh = trimesh.load(f"{sensor_plane_path}/gt/plane.obj")
    object_mesh = trimesh.load(obj_path)

    # plane_mesh.vertices = [ # setting this fixes it??
    #     [-5.,        -5.,        -0.0973211,],
    #     [-5.,         5.,        -0.207898 ,],
    #     [ 5.,         5.,        -0.234209 ,],
    #     [ 5.,        -5.,        -0.123633 ,],
    # ]

    plane_mesh.vertices[0][2] += 1e-7  # this fixes it????

    # print("plane_mesh vertices", plane_mesh.vertices)
    # print("plane mesh faces", plane_mesh.faces)
    # print("plane mesh normals", plane_mesh.face_normals)
    # print("plane mesh vertex normals", plane_mesh.vertex_normals)

    """
    mattewhite2 (broken)
    plane_mesh vertices
    [[-5.       -5.       -0.131366]
    [-5.        5.       -0.210161]
    [ 5.        5.       -0.199364]
    [ 5.       -5.       -0.120569]]
    plane mesh faces
    [[0 2 1]
    [0 3 2]]
    plane mesh normals
    [[-0.00107967  0.00787925  0.99996838]
    [-0.00107967  0.00787925  0.99996838]]
    plane mesh vertex normals
    [[-0.00107967  0.00787925  0.99996838]
    [-0.00107967  0.00787925  0.99996838]
    [-0.00107967  0.00787925  0.99996838]
    [-0.00107967  0.00787925  0.99996838]]

    real (works)
    [[-5.        -5.        -0.0973211]
    [-5.         5.        -0.207898 ]
    [ 5.         5.        -0.234209 ]
    [ 5.        -5.        -0.123633 ]]
    plane mesh faces
    [[0 2 1]
    [0 3 2]]
    plane mesh normals
    [[0.00263093 0.01105698 0.99993541]
    [0.00263102 0.01105689 0.99993541]]
    plane mesh vertex normals
    [[0.00263098 0.01105693 0.99993541]
    [0.00263093 0.01105698 0.99993541]
    [0.00263098 0.01105693 0.99993541]
    [0.00263102 0.01105689 0.99993541]]
    """
<<<<<<< HEAD
    
=======
    albedo_obj = torch.tensor([1.0]).float().cuda()
    albedo_bg = torch.tensor([1.15]).float().cuda()

>>>>>>> c2b63ede
    # load rotation and translation from supervised model
    rotation = outputs_supervised[0, :6].reshape(2, 3).detach().requires_grad_()
    translation = outputs_supervised[0, 6:9].detach().requires_grad_()
    # albedo_obj = outputs_supervised[0, 9].detach().requires_grad_()
    albedo_obj = 0.9
    
    translation.requires_grad = True
    rotation.requires_grad = True
    # albedo_obj.requires_grad = True

    # load sensor positions from json file and save in the .npz format expected by MeshHist
    with open(os.path.join(sensor_plane_path, "tmf.json")) as f:
        tmf_data = json.load(f)

    poses_homog = np.array([measurement["pose"] for measurement in tmf_data])

    cam_rotations, cam_translations = convert_json_to_meshhist_pose_format(poses_homog)

    # init optimization layer
    layer = MeshHist(
        camera_config={
            "rotations": cam_rotations,
            "translations": cam_translations,
            "camera_ids": np.arange(len(poses_homog)),
        },
        mesh_info={
            "vertices": object_mesh.vertices,
            "faces": object_mesh.faces,
            "face_normals": object_mesh.face_normals,
            "vert_normals": object_mesh.vertex_normals,
        },
        background_mesh={
            "vertices": plane_mesh.vertices,
            "faces": plane_mesh.faces,
            "face_normals": plane_mesh.face_normals,
            "vert_normals": plane_mesh.vertex_normals,
        },
        with_bin_scaling=False,
    )

    optimizer = torch.optim.Adam(
        [
<<<<<<< HEAD
            {"params": translation, "lr": 1e-3}, # 1e-3
            {"params": rotation, "lr": 1e-2}, # 1e-2
            # {"params": albedo_obj, "lr": 5e-9}, # 5e-2
=======
            {"params": translation, "lr": opt_params["translation_lr"]},
            {"params": rotation, "lr": opt_params["rotation_lr"]},
            {"params": albedo_obj, "lr": opt_params["albedo_obj_lr"]},
>>>>>>> c2b63ede
        ]
    )
    # store losses and parameters for each iteration. If use_lowest is true, the parameters which
    # led to the lowest loss are returned. Otherwise, the final parameters are returned
    losses = []
<<<<<<< HEAD
    opt_steps = 50
    for i in range(opt_steps):
        rendered_hists = layer(rotation, translation, None, albedo_obj)
=======
    params = []
    for i in range(opt_params["opt_steps"]):
        rendered_hists = layer(rotation, translation, None, albedo_obj, albedo_bg)
>>>>>>> c2b63ede
        if include_hist_idxs != "all":
            rendered_hists = rendered_hists[include_hist_idxs, :]

        # vis_hists(
        #     rendered_hists, raw_input_hists[0, :, :], "rendered (blue) and raw input hists (orange)"
        # )

        rendered_hists = torch.roll(rendered_hists, shifts=1, dims=1)
        rendered_hists = self_norm(rendered_hists)
        norm_raw_input_hists = self_norm(raw_input_hists)
        loss = torch.nn.MSELoss()(rendered_hists, norm_raw_input_hists[0, :, :])
        # if loss.item() > 0.5:
        #     break
        losses.append(loss.item())
        params.append(torch.cat([rotation.reshape(6), translation], dim=-1)[None,].detach())
        optimizer.zero_grad()
        loss.backward()
        optimizer.step()

    if opt_params["use_lowest"]:
        print(f"idx of lowest loss: {np.argmin(losses)}")
        return params[np.argmin(losses)], losses[np.argmin(losses)]
    else:
        return params[-1], losses[-1]


def visualize_results(
    all_results: dict,
    output_dir: str,
    obj_mesh_path: str,
    dset_path: str,
    dset_type: str,
    num_samples_to_vis: int,
) -> None:
    """
    For each inference mode, visualize the predicted and ground truth poses for each sample.

    Args:
        all_results (dict): Dictionary containing the results of the model predictions
        output_dir (str): Directory to save the visualizations
        obj_mesh (str): Path to the target mesh obj file
        dset_path (str): Path to the dataset
        dset_type (str): Type of dataset, must be 'sim' or 'real'
        num_samples_to_vis (int): Number of samples to visualize. n samples will be randomly
            selected from the dataset.
    """

    # this camera transform can be applied on the right side to convert a camera pose from the
    # tmf coordinate system to the o3d coordinate system.
    # for example: o3d_frame_pose = tmf_frame_pose @ tmf_to_o3d_cam_tf
    tmf_to_o3d_cam_tf = np.array(
        [
            [-1.0, 0.0, 0.0, 0.0],
            [0.0, -1.0, 0.0, 0.0],
            [0.0, 0.0, 1.0, 0.0],
            [0.0, 0.0, 0.0, 1.0],
        ]
    )

    os.makedirs(output_dir, exist_ok=True)

    inference_modes = list(all_results.keys())
    mesh = o3d.io.read_triangle_mesh(obj_mesh_path)

    # load in plane mesh and camera poses
    # how this is done depends on the dataset type
    # camera poses should be the same for all samples
    if dset_type == "sim":
        with open(os.path.join(dset_path, "metadata.json"), "r") as f:
            metadata = json.load(f)
        plane_params = metadata["plane_params"]
        plane_mesh = create_plane_mesh(**plane_params)

        camera_poses = [np.array(pose) @ tmf_to_o3d_cam_tf for pose in metadata["tmf_poses"]]

    elif dset_type == "real":
        with open(os.path.join(dset_path, "plane_registration.json"), "r") as f:
            plane_registration = json.load(f)
        plane_mesh = create_plane_mesh(
            plane_registration["plane_a"][0],
            plane_registration["plane_a"][1],
            plane_registration["plane_a"][2],
            -plane_registration["plane_d"],
        )

        with open(os.path.join(dset_path, "001", "tmf.json"), "r") as f:
            tmf_data = json.load(f)

        camera_poses = [np.array(datapoint["pose"]) @ tmf_to_o3d_cam_tf for datapoint in tmf_data]

    plane_mesh.compute_vertex_normals()

    # select sample_idxs for visualization
    if num_samples_to_vis > len(all_results[inference_modes[0]]):
        num_samples_to_vis = len(all_results[inference_modes[0]])
        print(
            f"WARNING: num_samples_to_vis ({num_samples_to_vis}) is greater than the number of samples in the test dataset ({len(all_results[inference_modes[0]])}). Visualizing all samples."
        )

    np.random.seed(0)  # for reproducibility
    sample_idxs = np.random.choice(
        len(all_results[inference_modes[0]]), num_samples_to_vis, replace=False
    )

    for inference_mode in tqdm(inference_modes, desc="Visualizing results", unit="inference mode"):
        for sample_idx in tqdm(sample_idxs, desc="Visualizing results", unit="sample", leave=False):
            result = all_results[inference_mode][sample_idx]

            pred_tf_matrix = np.eye(4)
            pred_tf_matrix[:3, :3] = rotation_6d_to_matrix(torch.tensor(result["pred_rot_6d"]))
            pred_tf_matrix[:3, 3] = torch.tensor(result["pred_translation"])

            gt_tf_matrix = np.eye(4)
            gt_tf_matrix[:3, :3] = rotation_6d_to_matrix(torch.tensor(result["gt_rot_6d"]))
            gt_tf_matrix[:3, 3] = torch.tensor(result["gt_translation"])

            # transform object mesh by predicted pose
            predicted_obj_mesh = copy.deepcopy(mesh)
            predicted_obj_mesh.transform(pred_tf_matrix)

            # transform object mesh by ground truth pose
            gt_obj_mesh = copy.deepcopy(mesh)
            gt_obj_mesh.transform(gt_tf_matrix)

            predicted_obj_mesh.compute_vertex_normals()
            gt_obj_mesh.compute_vertex_normals()

            # due to some weirdness with open3d, this render_mesh_from_viewpoints function MUST
            # be in a different function, or rendering will fail when the object or plane
            # mesh changes
            render_mesh_from_viewpoints(
                plane_mesh,
                predicted_obj_mesh,
                gt_obj_mesh,
                camera_poses,
                dset_type,
                dset_path,
                result["filename"],
                os.path.join(output_dir, inference_mode, f"{sample_idx:06d}.stl"),
            )


def render_mesh_from_viewpoints(
    plane_mesh: o3d.geometry.TriangleMesh,
    predicted_obj_mesh: o3d.geometry.TriangleMesh,
    gt_obj_mesh: o3d.geometry.TriangleMesh,
    camera_poses: list,
    dset_type: str,
    dset_path: str,
    original_filename: int,
    output_path: str,
):
    """
    Render the predicted and ground truth poses for a single sample from the dataset at a number
    of camera viewpoints. Viewpoints are combined to one .png image and saved to file.

    Args:
        plane_mesh (o3d.cpu.pybind.geometry.TriangleMesh): Open3D mesh object representing the
            plane
        predicted_obj_mesh (o3d.cpu.pybind.geometry.TriangleMesh): Open3D mesh object representing
            the predicted object pose
        camera_poses (list): List of camera poses to render the scene from. Should be in o3d
            camera convention - if they come from TMF poses, they must be converted to o3d first.
        dset_type (str): Type of dataset, must be 'sim' or 'real'
        dset_path (str): Path to the dataset
        sample_idx (int): Index of the sample, used to retrieve the corresponding real rgb image
        output_path (str): Path to save the rendered image. Should end in '.png'
    """

    plane_color = [0.3, 0.3, 0.3]
    predicted_mesh_color = [0.8, 0.1, 0.1]
    gt_mesh_color = [0.1, 0.8, 0.1]

    plane_mesh.paint_uniform_color(plane_color)
    predicted_obj_mesh.paint_uniform_color(predicted_mesh_color)
    gt_obj_mesh.paint_uniform_color(gt_mesh_color)

    # save as mesh
    # TODO: enable open3d visualization on remote server
    combined_mesh = plane_mesh + predicted_obj_mesh + gt_obj_mesh
    os.makedirs(os.path.dirname(output_path), exist_ok=True)
    combined_mesh.compute_vertex_normals()
    o3d.io.write_triangle_mesh(output_path, combined_mesh)
    print("output_path ",output_path)
    return

    vis = o3d.visualization.Visualizer()
    # window size needs to stay this - otherwise
    # ctr.convert_from_pinhole_camera_parameters does not work due to an o3d limitation
    window_size = {"width": 848, "height": 480}
    vis.create_window(**window_size)
    vis.add_geometry(plane_mesh)
    vis.add_geometry(predicted_obj_mesh)
    vis.add_geometry(gt_obj_mesh)

    os.makedirs(os.path.dirname(output_path), exist_ok=True)

    full_image = Image.new(
        "RGB",
        (
            window_size["width"] if dset_type == "sim" else window_size["width"] * 2,
            window_size["height"] * len(camera_poses),
        ),
    )

    for frame_idx, cam_pose in enumerate(camera_poses):
        vis.reset_view_point(True)
        vis.update_geometry(plane_mesh)
        vis.update_geometry(predicted_obj_mesh)
        vis.update_geometry(gt_obj_mesh)

        # set the camera pose
        ctr = vis.get_view_control()
        parameters = ctr.convert_to_pinhole_camera_parameters()
        parameters.extrinsic = homog_inv(cam_pose)

        # https://github.com/isl-org/Open3D/issues/1164#issuecomment-2474064640
        ctr.convert_from_pinhole_camera_parameters(parameters, allow_arbitrary=True)

        vis.poll_events()
        vis.update_renderer()

        # capture the screen image as a numpy array
        screen_image = vis.capture_screen_float_buffer(do_render=True)
        screen_image = (np.asarray(screen_image) * 255).astype(np.uint8)
        screen_image = Image.fromarray(screen_image)

        # paste the captured image into the full image
        full_image.paste(screen_image, (0, frame_idx * window_size["height"]))

        # if using real data, also paste in the corresponding real rgb image
        if dset_type == "real":

            rgb_image_path = os.path.join(
                dset_path, original_filename, "realsense", "rgb", f"{frame_idx + 1:06d}.png"
            )
            rgb_image = Image.open(rgb_image_path)
            rgb_image = rgb_image.resize(
                (window_size["width"], window_size["height"]), Image.Resampling.LANCZOS
            )
            full_image.paste(rgb_image, (window_size["width"], frame_idx * window_size["height"]))

    full_image.save(output_path)

    vis.destroy_window()


def create_plane_mesh(
    a: float,
    b: float,
    c: float,
    d: float,
    x_bounds: Tuple[float, float] = (-5, 5),
    y_bounds: Tuple[float, float] = (-5, 5),
# ) -> o3d.cpu.pybind.geometry.TriangleMesh:
):
    """
    Create a triangle mesh representing the plane defined by the equation a*x + b*y + c*z + d = 0.

    Assumes the mesh is not (very near to) vertical.
    """

    def get_z(x, y):
        return (-a * x - b * y - d) / c

    # create a point at each corner of the plane
    p1 = np.array([x_bounds[0], y_bounds[0], get_z(x_bounds[0], y_bounds[0])])
    p2 = np.array([x_bounds[0], y_bounds[1], get_z(x_bounds[0], y_bounds[1])])
    p3 = np.array([x_bounds[1], y_bounds[1], get_z(x_bounds[1], y_bounds[1])])
    p4 = np.array([x_bounds[1], y_bounds[0], get_z(x_bounds[1], y_bounds[0])])

    # create a mesh from the points with two triangles
    mesh = o3d.geometry.TriangleMesh()
    mesh.vertices = o3d.utility.Vector3dVector([p1, p2, p3, p4])
    # the below vertex windings create a plane normal pointing in the positive z direction,
    # so it is visible from above
    mesh.triangles = o3d.utility.Vector3iVector([[0, 2, 1], [0, 3, 2]])

    return mesh


def plot_metrics(
    all_results: dict, output_dir: str, metrics: list, symmetric_object: bool = False
) -> None:
    """
    For each metric and each inference mode, plot the distribution of the metric as a histogram.

    Args:
        all_results (dict): Dictionary containing the results of the model predictions
        output_dir (str): Directory to save the plots
        metrics (list): List of metrics to plot
        symmetric_object (bool): If True, the object is symmetric. Changes what metrics are used.
    """
    inference_modes = list(all_results.keys())

    os.makedirs(output_dir, exist_ok=True)

    if symmetric_object:
        metrics = [metric for metric in metrics if metric not in ["ADD", "rotation_error"]]

    for metric in metrics:
        fig, ax = plt.subplots(1, len(inference_modes), figsize=(5 * len(inference_modes), 5))
        subplot_idx = 0
        for inference_mode in inference_modes:
            metric_values = [
                all_results[inference_mode][i][metric]
                for i in range(len(all_results[inference_mode]))
            ]
            ax[subplot_idx].hist(metric_values, bins=50)
            ax[subplot_idx].set_title(inference_mode)
            subplot_idx += 1
        # set all plot x limits to be the same
        x_max = max([ax[i].get_xlim()[1] for i in range(len(inference_modes))])
        for i in range(len(inference_modes)):
            ax[i].set_xlim(0, x_max)
        fig.suptitle(metric)
        fig.tight_layout()
        plt.savefig(os.path.join(output_dir, f"{metric}.png"))

    # Plot AUC-ADD curves
    if symmetric_object:
        auc_metrics = ["ADD-S"]
    else:
        auc_metrics = ["ADD", "ADD-S"]
    for add in auc_metrics:
        auc_add_thresholds = np.linspace(0, 0.1, 100)
        plt.figure(figsize=(8, 6))
        for inference_mode in all_results.keys():
            add_values = [
                all_results[inference_mode][i][f"{add}"]
                for i in range(len(all_results[inference_mode]))
            ]
            add_values = np.array(add_values)
            accuracies = [(add_values <= threshold).mean() for threshold in auc_add_thresholds]
            plt.plot(
                auc_add_thresholds,
                accuracies,
                label=f"{inference_mode} (AUC = {np.trapz(accuracies, auc_add_thresholds)*10.0:.4f})",
                linewidth=2,
            )
        plt.xlabel("Threshold (meters)", fontsize=12)
        plt.ylabel("Accuracy", fontsize=12)
        plt.title(f"AUC-{add} Curves", fontsize=14)
        plt.grid(alpha=0.3)
        plt.legend(fontsize=10, loc="lower right")
        plt.tight_layout()
        plt.savefig(os.path.join(output_dir, f"AUC_{add}.png"))
        plt.close()


def compute_auc_add(all_results: List[dict]) -> float:
    """
    Compute the AUC-ADD metric for a list of results

    Args:
        all_results (List[dict]): List of results, each containing the ADD metric

    Returns:
        float: AUC-ADD metric
    """

    ret_dict = {}
    for add in ["ADD", "ADD-S"]:
        add_values = np.array([result[add] for result in all_results])
        thresholds = np.linspace(0, 0.1, 100)
        accuracies = [(add_values <= threshold).mean() for threshold in thresholds]
        auc_add = np.trapz(accuracies, thresholds) * 10.0
        ret_dict[add] = auc_add

    return ret_dict["ADD"], ret_dict["ADD-S"]


def get_pred_metrics(
    pred_rot_6d: torch.Tensor,
    gt_rot_6d: torch.Tensor,
    pred_translation: torch.Tensor,
    gt_translation: torch.Tensor,
    gt_obj_pcd: torch.Tensor,
    pred_obj_pcd: torch.Tensor,
):
    """
    Get prediction metrics (e.g. rotation error, translation error, ADD) for a single sample

    Args:
        pred_rot_6d (torch.Tensor): Predicted 6D rotation
        gt_rot_6d (torch.Tensor): Ground truth 6D rotation
        pred_translation (torch.Tensor): Predicted translation
        gt_translation (torch.Tensor): Ground truth translation
        gt_obj_pcd (torch.Tensor): Ground truth object point cloud
        pred_obj_pcd (torch.Tensor): Predicted object point cloud

    Returns:
        dict: Dictionary containing the prediction metrics:
            ADD: Average distance between paired points on the ground truth and predicted model,
                as used in PoseCNN, FoundationPose, etc. Not valid for symmetric objects.
            ADD-S: Symmetric version of ADD which uses the closest point distance rather than
                matching pairs of points. Valid for symmetric (and non-) objects.
            translation_error: Euclidean distance between the predicted and ground truth
                translations
            rotation_error: Angular distance between the predicted and ground truth rotations.
                Find the axis-angle representation of the rotation difference and take the angle.
    """

    ADD = torch.mean(torch.norm(gt_obj_pcd - pred_obj_pcd, dim=1)).item()

    # TODO the vectorized verison of ADD-S uses a ton of memory but this looped version is really slow
    # time: 0.055s
    # point_distances = []
    # for point_idx in range(gt_obj_pcd.shape[0]):
    #     point_distances.append(
    #         torch.norm(gt_obj_pcd[point_idx] - pred_obj_pcd, dim=1).min().item()
    #     )
    # ADD_S = np.mean(point_distances)

    # time: 0.0018s
    # code from https://github.com/NVlabs/FoundationPose/blob/fbbbe456c6f841d844025b5e493db1f731164e3d/Utils.py#L242
    nn_index = cKDTree(pred_obj_pcd.cpu().detach().numpy())
    nn_dists, _ = nn_index.query(gt_obj_pcd.cpu().detach().numpy(), k=1, workers=-1)
    ADD_S = nn_dists.mean()

    translation_error = torch.norm(gt_translation - pred_translation).item()

    # rotation error
    # https://math.stackexchange.com/q/2113634
    def get_angle(mat_1, mat_2):
        rot = np.dot(mat_1, mat_2.T)
        cos_theta = (np.trace(rot) - 1) / 2
        return np.rad2deg(np.arccos(cos_theta))

    pred_rot_matrix = rotation_6d_to_matrix(pred_rot_6d).detach().cpu().numpy()
    gt_rot_matrix = rotation_6d_to_matrix(gt_rot_6d).detach().cpu().numpy()
    rotation_error = float(get_angle(pred_rot_matrix, gt_rot_matrix))

    return {
        "ADD": ADD,
        "ADD-S": ADD_S,
        "translation_error": translation_error,
        "rotation_error": rotation_error,
    }


if __name__ == "__main__":
    parser = argparse.ArgumentParser(description="Test a pose estimation model")
    parser.add_argument(
        "-o",
        "--opts",
        type=str,
        help="Path to YAML file containing training options",
        required=True,
    )
    args = parser.parse_args()

    # The opts filename will be used as the directory name for output
    opts_fname = os.path.basename(args.opts).split(".")[0]

    # Open and read in opts YAML file
    with open(args.opts, "r") as f:
        opts = yaml.safe_load(f)

    # Create output directory and copy yaml tile to it
    output_dir = f"6d_pose_estimation/results/eval/{opts_fname}"
    os.makedirs(output_dir, exist_ok=True)
    with open(f"{output_dir}/opts.yaml", "w") as f:
        yaml.dump(opts, f)

    test(
        opts["dset_path"],
        opts["dset_type"],
        output_dir,
        training_path=opts["training_path"],
        batch_size=opts["batch_size"],
        rot_type=opts["rot_type"],
        obj_path=opts["obj_path"],
        num_samples_to_vis=opts["num_samples_to_vis"],
        test_on_split=opts["test_on_split"],
        sensor_plane_path=opts["sensor_plane_path"],
        subsample_n_test_samples=opts["subsample_n_test_samples"],
        include_hist_idxs=opts["include_hist_idxs"],
        symmetric_object=opts["symmetric_object"],
        opt_params=opts["opt_params"],
    )<|MERGE_RESOLUTION|>--- conflicted
+++ resolved
@@ -118,15 +118,10 @@
     test_labels = []
     for loaded_data in test_dataset:
         if dset_type == "sim":
-<<<<<<< HEAD
-            _, label, albedos = loaded_data
+            _, label, albedos,albedos_bg = loaded_data
         elif dset_type == "real":
             _, label, albedos,albedos_bg, _ = loaded_data
-=======
-            _, label, _ = loaded_data
-        elif dset_type == "real":
-            _, label, _, _ = loaded_data
->>>>>>> c2b63ede
+
         label_ortho6d = matrix_to_rotation_6d(torch.from_numpy(label[:3, :3])[None, :])[0]
         label_translation = label[:3, 3]
         flat_label = np.concatenate([label_ortho6d, label_translation])
@@ -158,15 +153,9 @@
             desc=f"Running test data through model ({inference_mode})",
         ):
             if dset_type == "sim":
-<<<<<<< HEAD
                 raw_input_hists, labels, albedos = loaded_data
             elif dset_type == "real":
                 raw_input_hists, labels, albedos, albedos_bg, filenames = loaded_data
-=======
-                raw_input_hists, labels, object_albedos = loaded_data
-            elif dset_type == "real":
-                raw_input_hists, labels, object_albedos, filenames = loaded_data
->>>>>>> c2b63ede
 
             raw_input_hists = raw_input_hists.float().to(device)
             self_norm_hists = self_norm(raw_input_hists)
@@ -184,17 +173,7 @@
                     sensor_plane_path != ""
                 ), "sensor_plane_path must be provided for supervised_and_optimize"
 
-<<<<<<< HEAD
                 outputs_before_opt, a_logists, b_logists = model(norm_input_hists)
-                outputs = optimize(
-                    outputs_before_opt,
-                    raw_input_hists,
-                    sensor_plane_path,
-                    obj_path,
-                    include_hist_idxs,
-                )
-=======
-                outputs_before_opt = model(norm_input_hists)
 
                 # run optimization on the outputs - depending on opt_params["method"], multiple
                 # optimizations may be run and the best chosen.
@@ -236,7 +215,6 @@
 
                 best_idx = np.argmin(losses)
                 outputs = all_outputs[best_idx]
->>>>>>> c2b63ede
 
             if rot_type == "6d":
                 gt_rot_6d = matrix_to_rotation_6d(labels[:, :3, :3])
@@ -250,16 +228,11 @@
 
                 gt_obj_pcd = torch.matmul(obj_points, gt_rot_matrix.transpose(1, 2))
                 pred_obj_pcd = torch.matmul(obj_points, pred_rot_matrix.transpose(1, 2))
-<<<<<<< HEAD
                 
                 gt_obj_pcd = gt_obj_pcd + gt_translation.unsqueeze(1)
                 pred_obj_pcd = pred_obj_pcd + pred_translation.unsqueeze(1)
                 
-=======
-
-                gt_obj_pcd = gt_obj_pcd + gt_translation.unsqueeze(1)
-                pred_obj_pcd = pred_obj_pcd + pred_translation.unsqueeze(1)
->>>>>>> c2b63ede
+
             else:
                 raise Exception("support only 6d rotation type")
 
@@ -437,18 +410,13 @@
     [0.00263098 0.01105693 0.99993541]
     [0.00263102 0.01105689 0.99993541]]
     """
-<<<<<<< HEAD
-    
-=======
-    albedo_obj = torch.tensor([1.0]).float().cuda()
-    albedo_bg = torch.tensor([1.15]).float().cuda()
-
->>>>>>> c2b63ede
+
     # load rotation and translation from supervised model
     rotation = outputs_supervised[0, :6].reshape(2, 3).detach().requires_grad_()
     translation = outputs_supervised[0, 6:9].detach().requires_grad_()
     # albedo_obj = outputs_supervised[0, 9].detach().requires_grad_()
     albedo_obj = 0.9
+    albedo_bg = 1.15
     
     translation.requires_grad = True
     rotation.requires_grad = True
@@ -486,29 +454,23 @@
 
     optimizer = torch.optim.Adam(
         [
-<<<<<<< HEAD
-            {"params": translation, "lr": 1e-3}, # 1e-3
-            {"params": rotation, "lr": 1e-2}, # 1e-2
+            # {"params": translation, "lr": 1e-3}, # 1e-3
+            # {"params": rotation, "lr": 1e-2}, # 1e-2
             # {"params": albedo_obj, "lr": 5e-9}, # 5e-2
-=======
+
             {"params": translation, "lr": opt_params["translation_lr"]},
             {"params": rotation, "lr": opt_params["rotation_lr"]},
-            {"params": albedo_obj, "lr": opt_params["albedo_obj_lr"]},
->>>>>>> c2b63ede
+            # {"params": albedo_obj, "lr": opt_params["albedo_obj_lr"]},
         ]
     )
     # store losses and parameters for each iteration. If use_lowest is true, the parameters which
     # led to the lowest loss are returned. Otherwise, the final parameters are returned
     losses = []
-<<<<<<< HEAD
-    opt_steps = 50
-    for i in range(opt_steps):
-        rendered_hists = layer(rotation, translation, None, albedo_obj)
-=======
+
     params = []
     for i in range(opt_params["opt_steps"]):
         rendered_hists = layer(rotation, translation, None, albedo_obj, albedo_bg)
->>>>>>> c2b63ede
+
         if include_hist_idxs != "all":
             rendered_hists = rendered_hists[include_hist_idxs, :]
 

"""
Train a 6D pose estimation model.
"""

import argparse
import datetime
import json
import logging
import os
import sys

import numpy as np
import open3d as o3d
import torch
import trimesh
import yaml
from data_loader import PoseEstimation6DDataset
from model import PoseEstimation6DModel
from torch import nn, optim
from torch.optim import lr_scheduler
from torch.utils.data import DataLoader
from tqdm import tqdm
from util import knn_one_point


sys.path.append(os.path.abspath(os.path.join(os.path.dirname(__file__), "..")))

from hand_pose_estimation.utils.utils import matrix_to_rotation_6d, rotation_6d_to_matrix

device = torch.device("cuda" if torch.cuda.is_available() else "cpu")

start_time = datetime.datetime.now()

def albedo_to_class(albedo_values, bin_size=0.05, min_value=0.8, max_value=1.2):
    """
    Convert albedo values into class bins.
    
    Parameters:
    - albedo_values: np.array of shape (N,), containing albedo values.
    - bin_size: The size of each bin.
    - min_value: Minimum value of albedo range.
    - max_value: Maximum value of albedo range.

    Returns:
    - bin_indices: np.array of shape (N,), containing class labels.
    """
    bins = np.arange(min_value, max_value + bin_size, bin_size)  # Define bin edges
    bin_indices = np.digitize(albedo_values, bins) - 1  # Convert to class indices (0-based)
    
    # Ensure indices stay within valid range
    bin_indices = np.clip(bin_indices, 0, len(bins) - 2)
    
    return bin_indices

def train(
    dset_path: str,
    dset_type: str,
    output_dir: str,
    epochs: int,
    batch_size: int,
    save_model_interval: int,
    optimizer_params: dict,
    scheduler_params: dict,
    noise_level: float = 0.00,
    include_hist_idxs: list | str = "all",
    test_interval: int = 1,
    rot_type: str = "6d",
    obj_path: str = "",
    check_real: bool = False,
    real_path: str = "",
    loss_type: str = "rot_trans_pcd",
    mesh_sample_count: int = 1000,
    symmetric_object: bool = False,
    use_wandb: bool = True,
) -> None:
    """
    Train a 6D pose estimation model (works on real or simulated data)

    Args:
        dset_path (str): Path to the dataset
        dset_type (str): Type of the dataset. Must be "real" or "sim"
        output_dir (str): Directory to save model checkpoints and logs
        epochs (int): Number of epochs to train for
        batch_size (int): Batch size
        save_model_interval (int): How often to save model checkpoints
        noise_level (float): Standard deviation of noise to add to input histograms
        test_interval (int): How often to test the model
        rot_type (str): Type of rotation representation to use
        obj_path (str): Path to the object mesh
        check_real (bool): Whether to check the model on real data during training
        real_path (str): Path to the real data, if check_real is True
        loss (str): Type of loss to use
        mesh_sample_count (int): Number of points to sample from the object mesh for ADD-S loss
        symmetric_object (bool): Whether the object is symmetric
        use_wandb (bool): Whether to use Weights and Biases for logging - needs to be disabled
            when running a sweep.

    Returns:
        None
    """

    if use_wandb:
        import wandb
        wandb.init(project="spad_6d_pose_estimation", name="spad_6d_pose_estimator_training", dir="data")

    if symmetric_object and loss_type != "ADD_S":
        raise ValueError(f"Attempting to use inappropriate loss ({loss_type}) for symmetric object")
    elif not symmetric_object and loss_type == "ADD_S":
        raise ValueError(f"Attempting to use ADD-S loss with non-symmetric object")

    logging.basicConfig(
        filename=f"{output_dir}/training_log.log",
        level=logging.INFO,
        format="%(asctime)s - %(levelname)s - %(message)s",
        filemode="w",
    )

    # load obj points
    obj_mesh = trimesh.load(obj_path)
    obj_points = obj_mesh.sample(mesh_sample_count)
    obj_points = torch.tensor(obj_points, dtype=torch.float32).to(device)

    # load dataset
    train_dataset = PoseEstimation6DDataset(
        dset_path, dset_type=dset_type, split="train", include_hist_idxs=include_hist_idxs
    )
    test_dataset = PoseEstimation6DDataset(
        dset_path, dset_type=dset_type, split="test", include_hist_idxs=include_hist_idxs
    )

    trainloader = DataLoader(train_dataset, batch_size=batch_size, shuffle=True)
    testloader = DataLoader(test_dataset, batch_size=batch_size, shuffle=True)

    if check_real:
        real_test_dataset = PoseEstimation6DDataset(
            real_path,
            dset_type="real",
            split="test",
            test_portion=1.0,
            include_hist_idxs=include_hist_idxs,
        )
        real_testloader = DataLoader(real_test_dataset, batch_size=batch_size, shuffle=True)

    print(f"Training dataset has {len(train_dataset)} samples")
    print(f"Testing dataset has {len(test_dataset)} samples")

    def self_norm(hists):
        per_hist_mean = hists.mean(dim=-1, keepdim=True)
        per_hist_std = hists.std(dim=-1, keepdim=True)
        return (hists - per_hist_mean) / (per_hist_std + 3e-9)

    epoch_data = []

    # load model
    model = PoseEstimation6DModel(device=device, num_cameras=train_dataset.histograms.shape[1]).to(
        device
    )
    optimizer = optim.Adam(
        model.parameters(), lr=optimizer_params["lr"], weight_decay=optimizer_params["weight_decay"]
    )
    scheduler = lr_scheduler.StepLR(
        optimizer, step_size=scheduler_params["step_size"], gamma=scheduler_params["gamma"]
    )
    l1_loss = nn.L1Loss()
    l2_loss = nn.MSELoss()
    ce_loss = nn.CrossEntropyLoss()

    def get_loss(
        outputs_rot_6d, labels_rot_6d, outputs_trans, labels_trans, outputs_obj_pc, labels_obj_pc,
        outputs_obj_albedo, labels_obj_albedo,
        outputs_bg_albedo, labels_bg_albedo,
        mode
    ):
        if loss_type == "rot_trans_pcd":
            rot_loss = l1_loss(outputs_rot_6d, labels_rot_6d)
            trans_loss = l1_loss(outputs_trans, labels_trans)
            pc_loss = l2_loss(outputs_obj_pc, labels_obj_pc)
            albedo_loss = l1_loss(outputs_obj_albedo, labels_obj_albedo)
            bg_albedo_loss = l1_loss(outputs_bg_albedo, labels_bg_albedo)
            # obj_albedo_class = albedo_to_class(labels_obj_albedo.cpu().numpy())
            # bg_albedo_class = albedo_to_class(labels_bg_albedo.cpu().numpy())
            # albedo_loss = ce_loss(outputs_obj_albedo.float(), torch.tensor(obj_albedo_class, dtype=torch.long).to(device))
            # bg_albedo_loss = ce_loss(outputs_bg_albedo.float(), torch.tensor(bg_albedo_class, dtype=torch.long).to(device))
            
            # total_loss = 0.5 * rot_loss + 0.75 * trans_loss + 0.1 * pc_loss + 0.00 * albedo_loss + 0.00 * bg_albedo_loss
            total_loss = 1.0 * rot_loss + 0.5 * trans_loss + 0.1 * pc_loss + 0.00 * albedo_loss + 0.00 * bg_albedo_loss
            
            loss_dict = {
                f"{mode}_rot_loss": rot_loss,
                f"{mode}_trans_loss":trans_loss,
                f"{mode}_pc_loss": pc_loss,
                # f"{mode}_albedo_loss": albedo_loss,
                # f"{mode}_bg_albedo_loss": bg_albedo_loss,
                f"{mode}_total_loss": total_loss,
                
            } 
            
        elif loss_type == "ADD_S":
            add_s_loss = torch.mean(calculate_ADD_S(outputs_obj_pc, labels_obj_pc))
            albedo_loss = l1_loss(outputs_obj_albedo, labels_obj_albedo)
            bg_albedo_loss = l1_loss(outputs_bg_albedo, labels_bg_albedo)
          
            obj_albedo_class = albedo_to_class(labels_obj_albedo.cpu().numpy())
            bg_albedo_class = albedo_to_class(labels_bg_albedo.cpu().numpy())

            # albedo_loss = ce_loss(outputs_obj_albedo.float(), torch.tensor(obj_albedo_class, dtype=torch.long).to(device))
            # bg_albedo_loss = ce_loss(outputs_bg_albedo.float(), torch.tensor(bg_albedo_class, dtype=torch.long).to(device))
            
            total_loss = add_s_loss + 0.000 * albedo_loss + 0.000 * bg_albedo_loss
            
            loss_dict = {
                # f"{mode}_albedo_loss": albedo_loss,
                # f"{mode}_bg_albedo_loss": bg_albedo_loss,
                f"{mode}_ADD_S": total_loss,
                f"{mode}_total_loss": total_loss
            } 

        else:
            raise ValueError(f"Invalid loss type: {loss_type}")

        return total_loss, loss_dict

    # train model
    total_batches = epochs * (len(trainloader) + len(testloader) // test_interval)
    with tqdm(total=total_batches, desc="Total Progress", unit="batch") as pbar:
        for epoch in range(epochs):
            model.train()

            for batch_idx, (hists, labels, albedos, bg_albedos) in enumerate(trainloader):
                noise = torch.randn(hists.size()).to(device) * noise_level

                hists = torch.tensor(hists).float().to(device)
                hists = hists + noise

                hists = self_norm(hists).float()

                labels = torch.tensor(labels).float().to(device)
                labels_obj_albedo = torch.tensor(albedos).float().to(device)
                labels_bg_albedo = torch.tensor(bg_albedos).float().to(device) 
                
                optimizer.zero_grad()
                outputs, a_logits, b_logits = model(hists)

                if rot_type == "6d":
                    labels_rot_6d = matrix_to_rotation_6d(labels[:, :3, :3])
                    labels_trans = labels[:, :3, 3].reshape(labels.size(0), 3)

                    outputs_rot_6d = outputs[:, :6]
                    outputs_trans = outputs[:, 6:9]

                    labels_rot_matrix = labels[:, :3, :3]
                    outputs_rot_matrix = rotation_6d_to_matrix(outputs[:, :6])

                    # apply rotation to object point cloud
                    labels_obj_pc = torch.matmul(obj_points, labels_rot_matrix.transpose(1, 2))
                    outputs_obj_pc = torch.matmul(obj_points, outputs_rot_matrix.transpose(1, 2))

                    # apply translation to object point cloud
                    labels_obj_pc = labels_obj_pc + labels_trans.unsqueeze(1)
                    outputs_obj_pc = outputs_obj_pc + outputs_trans.unsqueeze(1)

                    # outputs_obj_albedo = outputs[:, 9]
                    # outputs_bg_albedo = outputs[:, 10]
                    
                    outputs_obj_albedo = a_logits
                    outputs_bg_albedo = b_logits
                    
                else:
                    raise Exception("support only 6d rotation type")

                loss, loss_dist = get_loss(
                    outputs_rot_6d,
                    labels_rot_6d,
                    outputs_trans,
                    labels_trans,
                    outputs_obj_pc,
                    labels_obj_pc,
                    outputs_obj_albedo,
                    labels_obj_albedo,
                    outputs_bg_albedo,
                    labels_bg_albedo,
                    "train",
                )

<<<<<<< HEAD
                wandb.log(loss_dist)
=======
                if use_wandb:
                    wandb.log(
                        {
                            f"train_loss_{loss_type}": loss.item(),
                        }
                    )
>>>>>>> c2b63ede

                loss.backward()
                optimizer.step()

                # data = {
                #     "prediction_rot_6d": outputs_rot_6d[0].tolist(),
                #     "target_rot_6d": labels_rot_6d[0].tolist(),
                #     "prediction_trans": outputs_trans[0].tolist(),
                #     "target_trans": labels_trans[0].tolist(),
                #     "epoch": epoch,
                #     "batch": batch_idx,
                #     "dataset": "train",
                # }
                # epoch_data.append(data)

                # Update progress bar
                pbar.update(1)
                pbar.set_postfix(epoch=epoch + 1, train_loss=loss.item())

            scheduler.step()

            if (epoch + 1) % test_interval == 0:
                model.eval()

                for batch_idx, (hists, labels, albedos, bg_albedos) in enumerate(testloader):
                    hists = torch.tensor(hists).float().to(device)
                    hists = self_norm(hists).float()
                    # hists = normalize_hists(hists).float()
                    labels = torch.tensor(labels).float().to(device)
                    labels_obj_albedo = torch.tensor(albedos).float().to(device)
                    labels_bg_albedo = torch.tensor(bg_albedos).float().to(device)
                    
                    outputs, a_logits, b_logits = model(hists)

                    if rot_type == "6d":
                        labels_rot_6d = matrix_to_rotation_6d(labels[:, :3, :3])
                        labels_trans = labels[:, :3, 3].reshape(labels.size(0), 3)

                        outputs_rot_6d = outputs[:, :6]
                        outputs_trans = outputs[:, 6:9]

                        labels_rot_matrix = labels[:, :3, :3]
                        outputs_rot_matrix = rotation_6d_to_matrix(outputs[:, :6])

                        labels_obj_pc = torch.matmul(obj_points, labels_rot_matrix.transpose(1, 2))
                        outputs_obj_pc = torch.matmul(
                            obj_points, outputs_rot_matrix.transpose(1, 2)
                        )
                        
                        labels_obj_pc = labels_obj_pc + labels_trans.unsqueeze(1)
                        outputs_obj_pc = outputs_obj_pc + outputs_trans.unsqueeze(1)

                        # outputs_obj_albedo = outputs[:, 9]
                        # outputs_bg_albedo = outputs[:, 10]
                        
                        outputs_obj_albedo = a_logits
                        outputs_bg_albedo = b_logits
                    else:
                        raise Exception("support only 6d rotation type")

<<<<<<< HEAD
                    loss, loss_dist = get_loss(
                        outputs_rot_6d,
                        labels_rot_6d,
                        outputs_trans,
                        labels_trans,
                        outputs_obj_pc,
                        labels_obj_pc,
                        outputs_obj_albedo,
                        labels_obj_albedo,
                        outputs_bg_albedo,
                        labels_bg_albedo,
                        "test",
                    )
=======
                    if use_wandb:
                        wandb.log(
                            {
                                f"test_loss_{loss_type}": loss.item(),
                            }
                        )
>>>>>>> c2b63ede

                    wandb.log(loss_dist)

                    # data = {
                    #     "prediction_rot_6d": outputs_rot_6d[0].tolist(),
                    #     "target_rot_6d": labels_rot_6d[0].tolist(),
                    #     "prediction_trans": outputs_trans[0].tolist(),
                    #     "target_trans": labels_trans[0].tolist(),
                    #     "epoch": epoch,
                    #     "batch": batch_idx,
                    #     "dataset": "test",
                    # }
                    # epoch_data.append(data)

                    # Update progress bar
                    pbar.update(1)
                    pbar.set_postfix(
                        epoch=epoch + 1,
                        test_loss=loss.item(),
                    )

                if check_real:
                    for batch_idx, (hists, labels, albedos, bg_albedos, filenames) in enumerate(real_testloader):
                        hists = torch.tensor(hists).float().to(device)
                        hists = self_norm(hists).float()
                        # hists = normalize_hists(hists).float()
                        labels = torch.tensor(labels).float().to(device)
                        labels_obj_albedo = torch.tensor(albedos).float().to(device)
                        labels_bg_albedo = torch.tensor(bg_albedos).float().to(device)
                        
                        outputs, a_logits, b_logits = model(hists)

                        if rot_type == "6d":
                            labels_rot_6d = matrix_to_rotation_6d(labels[:, :3, :3])
                            labels_trans = labels[:, :3, 3].reshape(labels.size(0), 3)

                            outputs_rot_6d = outputs[:, :6]
                            outputs_trans = outputs[:, 6:9]

                            labels_rot_matrix = labels[:, :3, :3]
                            outputs_rot_matrix = rotation_6d_to_matrix(outputs[:, :6])

                            labels_obj_pc = torch.matmul(
                                obj_points, labels_rot_matrix.transpose(1, 2)
                            )
<<<<<<< HEAD
                            outputs_obj_pc = torch.matmul(
                                obj_points, outputs_rot_matrix.transpose(1, 2)
                            )
                            
                            labels_obj_pc = labels_obj_pc + labels_trans.unsqueeze(1)
                            outputs_obj_pc = outputs_obj_pc + outputs_trans.unsqueeze(1)
                        
                            # outputs_obj_albedo = outputs[:, 9]
                            # outputs_bg_albedo = outputs[:, 10]
                            
                            outputs_obj_albedo = a_logits
                            outputs_bg_albedo = b_logits
                            
                        else:
                            raise Exception("support only 6d rotation type")

                        loss, loss_dist = get_loss(
                            outputs_rot_6d,
                            labels_rot_6d,
                            outputs_trans,
                            labels_trans,
                            outputs_obj_pc,
                            labels_obj_pc,
                            outputs_obj_albedo,
                            labels_obj_albedo,
                            outputs_bg_albedo,
                            labels_bg_albedo,
                            "test_real",
                        )
=======

                            if use_wandb:
                                wandb.log(
                                    {
                                        f"real_test_loss_{loss_type}": loss.item(),
                                    }
                                )
>>>>>>> c2b63ede

                        wandb.log(loss_dist)

                        # for k in range(outputs_rot_6d.size()[0]):
                        #     data = {
                        #         "prediction_rot_6d": outputs_rot_6d[k].tolist(),
                        #         "target_rot_6d": labels_rot_6d[k].tolist(),
                        #         "prediction_trans": outputs_trans[k].tolist(),
                        #         "target_trans": labels_trans[k].tolist(),
                        #         "filename": filenames[k],
                        #         "epoch": epoch,
                        #         "batch": batch_idx,
                        #         "dataset": "real_test",
                        #     }
                        #     epoch_data.append(data)
                 

                        # Update progress bar
                        pbar.update(1)
                        pbar.set_postfix(
                            epoch=epoch + 1,
                            test_loss=loss.item(),
                        )

            if (epoch + 1) % save_model_interval == 0:
                model_save_path = f"{output_dir}/model_{epoch}.pth"
                torch.save(model.state_dict(), model_save_path)
                logging.info(f"Model state dictionary saved to {model_save_path}")

                with open(f"{output_dir}/model_output_data_{epoch}.json", "w") as f:
                    json.dump(epoch_data, f, indent=4)

    # save model
    model_save_path = f"{output_dir}/model_final.pth"
    torch.save(model.state_dict(), model_save_path)
    logging.info(f"Final model state dictionary saved to {model_save_path}")
    with open(f"{output_dir}/model_output_data_final.json", "w") as f:
        json.dump(epoch_data, f, indent=4)


def calculate_ADD_S(pred, gt_xyz):
    # E6SD expects a different dim order, so it's easiest to just re-order here and keep the rest
    # of the fn the same
    gt_xyz = gt_xyz.permute(0, 2, 1)
    pred = pred.permute(0, 2, 1)

    # below is unchanged from E6SD
    num_valid, _, num_points = gt_xyz.size()
    # inputs should be (batch, n, 3) and (batch, m, 3)
    inds = knn_one_point(pred.permute(0, 2, 1), gt_xyz.permute(0, 2, 1))  # num_valid, num_points
    inds = inds.view(num_valid, 1, num_points).repeat(1, 3, 1)
    tar_tmp = torch.gather(gt_xyz, 2, inds)
    add_ij = torch.mean(torch.norm(pred - tar_tmp, dim=1), dim=1)  # [nv]

    return add_ij


if __name__ == "__main__":
    parser = argparse.ArgumentParser(description="Train a pose estimation model")
    parser.add_argument(
        "-o",
        "--opts",
        type=str,
        help="Path to YAML file containing training options",
        required=True,
    )
    args = parser.parse_args()

    # The opts filename will be used as the directory name for output
    opts_fname = os.path.basename(args.opts).split(".")[0]

    # Open and read in opts YAML file
    with open(args.opts, "r") as f:
        opts = yaml.safe_load(f)

    # Create output directory and copy yaml tile to it
    output_dir = f"6d_pose_estimation/results/train/{opts_fname}"
    os.makedirs(output_dir, exist_ok=True)
    with open(f"{output_dir}/opts.yaml", "w") as f:
        yaml.dump(opts, f)

    train(
        opts["dset_path"],
        opts["dset_type"],
        output_dir,
        epochs=opts["epochs"],
        batch_size=opts["batch_size"],
        save_model_interval=opts["save_model_interval"],
        rot_type=opts["rot_type"],
        obj_path=opts["obj_path"],
        check_real=opts["check_real"],
        real_path=opts["real_path"],
        include_hist_idxs=opts["include_hist_idxs"],
        loss_type=opts["loss_type"],
        mesh_sample_count=opts["mesh_sample_count"],
        symmetric_object=opts["symmetric_object"],
        optimizer_params=opts["optimizer"],
        scheduler_params=opts["scheduler"],
    )<|MERGE_RESOLUTION|>--- conflicted
+++ resolved
@@ -282,16 +282,7 @@
                     "train",
                 )
 
-<<<<<<< HEAD
                 wandb.log(loss_dist)
-=======
-                if use_wandb:
-                    wandb.log(
-                        {
-                            f"train_loss_{loss_type}": loss.item(),
-                        }
-                    )
->>>>>>> c2b63ede
 
                 loss.backward()
                 optimizer.step()
@@ -352,7 +343,6 @@
                     else:
                         raise Exception("support only 6d rotation type")
 
-<<<<<<< HEAD
                     loss, loss_dist = get_loss(
                         outputs_rot_6d,
                         labels_rot_6d,
@@ -366,15 +356,7 @@
                         labels_bg_albedo,
                         "test",
                     )
-=======
-                    if use_wandb:
-                        wandb.log(
-                            {
-                                f"test_loss_{loss_type}": loss.item(),
-                            }
-                        )
->>>>>>> c2b63ede
-
+                    
                     wandb.log(loss_dist)
 
                     # data = {
@@ -419,7 +401,7 @@
                             labels_obj_pc = torch.matmul(
                                 obj_points, labels_rot_matrix.transpose(1, 2)
                             )
-<<<<<<< HEAD
+
                             outputs_obj_pc = torch.matmul(
                                 obj_points, outputs_rot_matrix.transpose(1, 2)
                             )
@@ -449,15 +431,6 @@
                             labels_bg_albedo,
                             "test_real",
                         )
-=======
-
-                            if use_wandb:
-                                wandb.log(
-                                    {
-                                        f"real_test_loss_{loss_type}": loss.item(),
-                                    }
-                                )
->>>>>>> c2b63ede
 
                         wandb.log(loss_dist)
 
